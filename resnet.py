--- conflicted
+++ resolved
@@ -17,75 +17,8 @@
 
 bn_mode = 0
 
-<<<<<<< HEAD
 def identity_block(input_tensor, kernel_size, filters, stage, block, trainable=True):
-=======
-
-def load_weights_from_hdf5_group_by_name(model, hdf5_filepath):
-    f = h5py.File(hdf5_filepath)
-
-    if 'model_weights' in f:
-       f = f['model_weights']
-
-    ''' Name-based weight loading
-    (instead of topological weight loading).
-    Layers that have no matching name are skipped.
-    '''
-    if hasattr(model, 'flattened_layers'):
-        # support for legacy Sequential/Merge behavior
-        flattened_layers = model.flattened_layers
-    else:
-        flattened_layers = model.layers
-
-    if 'nb_layers' in f.attrs:
-        raise Exception('The weight file you are trying to load is' +
-                        ' in a legacy format that does not support' +
-                        ' name-based weight loading.')
-    else:
-        # new file format
-        layer_names = [n.decode('utf8') for n in f.attrs['layer_names']]
-
-        # Reverse index of layer name to list of layers with name.
-        index = {}
-        for layer in flattened_layers:
-            if layer.name:
-                index.setdefault(layer.name, []).append(layer)
-
-        # we batch weight value assignments in a single backend call
-        # which provides a speedup in TensorFlow.
-        weight_value_tuples = []
-        num_valid_layers = 0
-        for k, name in enumerate(layer_names):
-            g = f[name]
-            weight_names = [n.decode('utf8') for n in g.attrs['weight_names']]
-            weight_values = [g[weight_name] for weight_name in weight_names]
-            #print('loading layer {}'.format(name))
-            found_match = False
-            for layer in index.get(name, []):
-                symbolic_weights = layer.weights
-                if len(weight_values) != len(symbolic_weights):
-                    raise Exception('Layer #' + str(k) +
-                                    ' (named "' + layer.name +
-                                    '") expects ' +
-                                    str(len(symbolic_weights)) +
-                                    ' weight(s), but the saved weights' +
-                                    ' have ' + str(len(weight_values)) +
-                                    ' element(s).')
-                else:
-                    num_valid_layers += 1
-                    found_match = True
-                # set values
-                for i in range(len(weight_values)):
-                    weight_value_tuples.append(
-                        (symbolic_weights[i], weight_values[i]))
-            #if not found_match:
-            #    print('Failed to load {}'.format(name))
-        #print('Loaded {} layers by name'.format(num_valid_layers))
-        K.batch_set_value(weight_value_tuples)
-
-
-def identity_block(input_tensor, kernel_size, filters, stage, block):
->>>>>>> 25a5443d
+
     '''The identity_block is the block that has no conv layer at shortcut
     # Arguments
             input_tensor: input tensor
@@ -102,29 +35,16 @@
     conv_name_base = 'res' + str(stage) + block + '_branch'
     bn_name_base = 'bn' + str(stage) + block + '_branch'
 
-<<<<<<< HEAD
     x = Convolution2D(nb_filter1, 1, 1, name=conv_name_base + '2a', trainable=trainable)(input_tensor)
-    x = BatchNormalization(axis=bn_axis, mode=bn_mode, name=bn_name_base + '2a')(x)
+    x = FixedBatchNormalization(trainable=False,axis=bn_axis, name=bn_name_base + '2a')(x)
     x = Activation('relu')(x)
 
     x = Convolution2D(nb_filter2, kernel_size, kernel_size, border_mode='same', name=conv_name_base + '2b', trainable=trainable)(x)
-    x = BatchNormalization(axis=bn_axis, mode=bn_mode, name=bn_name_base + '2b')(x)
+    x = FixedBatchNormalization(trainable=False,axis=bn_axis, name=bn_name_base + '2b')(x)
     x = Activation('relu')(x)
 
     x = Convolution2D(nb_filter3, 1, 1, name=conv_name_base + '2c', trainable=trainable)(x)
-    x = BatchNormalization(axis=bn_axis, mode=bn_mode, name=bn_name_base + '2c')(x)
-=======
-    x = Convolution2D(nb_filter1, 1, 1, name=conv_name_base + '2a')(input_tensor)
-    x = FixedBatchNormalization(trainable=False,axis=bn_axis, name=bn_name_base + '2a')(x)
-    x = Activation('relu')(x)
-
-    x = Convolution2D(nb_filter2, kernel_size, kernel_size, border_mode='same', name=conv_name_base + '2b')(x)
-    x = FixedBatchNormalization(trainable=False,axis=bn_axis, name=bn_name_base + '2b')(x)
-    x = Activation('relu')(x)
-
-    x = Convolution2D(nb_filter3, 1, 1, name=conv_name_base + '2c')(x)
     x = FixedBatchNormalization(trainable=False,axis=bn_axis, name=bn_name_base + '2c')(x)
->>>>>>> 25a5443d
 
     x = merge([x, input_tensor], mode='sum')
     x = Activation('relu')(x)
@@ -149,33 +69,18 @@
     conv_name_base = 'res' + str(stage) + block + '_branch'
     bn_name_base = 'bn' + str(stage) + block + '_branch'
 
-<<<<<<< HEAD
     x = TimeDistributed(Convolution2D(nb_filter1, 1, 1, trainable=trainable), name=conv_name_base + '2a')(input_tensor)
-    #x = BatchNormalization(axis=bn_axis+1, mode=bn_mode, name=bn_name_base + '2a')(x)
-
-    x = Activation('relu')(x)
-
-    x = TimeDistributed(Convolution2D(nb_filter2, kernel_size, kernel_size, border_mode='same', trainable=trainable), name=conv_name_base + '2b')(x)
-    #x = BatchNormalization(axis=bn_axis+1, mode=bn_mode, name=bn_name_base + '2b')(x)
+    x = TimeDistributed(FixedBatchNormalization(trainable=False,axis=bn_axis), name=bn_name_base + '2a')(x)
+
+    x = Activation('relu')(x)
+
+    x = TimeDistributed(Convolution2D(nb_filter2, kernel_size, kernel_size, trainable=trainable, border_mode='same'), name=conv_name_base + '2b')(x)
+    x = TimeDistributed(FixedBatchNormalization(trainable=False,axis=bn_axis), name=bn_name_base + '2b')(x)
 
     x = Activation('relu')(x)
 
     x = TimeDistributed(Convolution2D(nb_filter3, 1, 1, trainable=trainable), name=conv_name_base + '2c')(x)
-    #x = BatchNormalization(axis=bn_axis+1, mode=bn_mode, name=bn_name_base + '2c')(x)
-=======
-    x = TimeDistributed(Convolution2D(nb_filter1, 1, 1), name=conv_name_base + '2a')(input_tensor)
-    x = TimeDistributed(FixedBatchNormalization(trainable=False,axis=bn_axis), name=bn_name_base + '2a')(x)
-
-    x = Activation('relu')(x)
-
-    x = TimeDistributed(Convolution2D(nb_filter2, kernel_size, kernel_size, border_mode='same'), name=conv_name_base + '2b')(x)
-    x = TimeDistributed(FixedBatchNormalization(trainable=False,axis=bn_axis), name=bn_name_base + '2b')(x)
-
-    x = Activation('relu')(x)
-
-    x = TimeDistributed(Convolution2D(nb_filter3, 1, 1), name=conv_name_base + '2c')(x)
     x = TimeDistributed(FixedBatchNormalization(trainable=False,axis=bn_axis), name=bn_name_base + '2c')(x)
->>>>>>> 25a5443d
 
     x = merge([x, input_tensor], mode='sum')
     x = Activation('relu')(x)
@@ -201,35 +106,19 @@
     conv_name_base = 'res' + str(stage) + block + '_branch'
     bn_name_base = 'bn' + str(stage) + block + '_branch'
 
-<<<<<<< HEAD
     x = Convolution2D(nb_filter1, 1, 1, subsample=strides, name=conv_name_base + '2a', trainable=trainable)(input_tensor)
-    x = BatchNormalization(axis=bn_axis, mode=bn_mode, name=bn_name_base + '2a')(x)
+    x = FixedBatchNormalization(trainable=False,axis=bn_axis, name=bn_name_base + '2a')(x)
     x = Activation('relu')(x)
 
     x = Convolution2D(nb_filter2, kernel_size, kernel_size, border_mode='same', name=conv_name_base + '2b', trainable=trainable)(x)
-    x = BatchNormalization(axis=bn_axis, mode=bn_mode, name=bn_name_base + '2b')(x)
+    x = FixedBatchNormalization(trainable=False,axis=bn_axis, name=bn_name_base + '2b')(x)
     x = Activation('relu')(x)
 
     x = Convolution2D(nb_filter3, 1, 1, name=conv_name_base + '2c', trainable=trainable)(x)
-    x = BatchNormalization(axis=bn_axis, mode=bn_mode, name=bn_name_base + '2c')(x)
+    x = FixedBatchNormalization(trainable=False,axis=bn_axis, name=bn_name_base + '2c')(x)
 
     shortcut = Convolution2D(nb_filter3, 1, 1, subsample=strides, name=conv_name_base + '1', trainable=trainable)(input_tensor)
-    shortcut = BatchNormalization(axis=bn_axis, mode=bn_mode, name=bn_name_base + '1')(shortcut)
-=======
-    x = Convolution2D(nb_filter1, 1, 1, subsample=strides, name=conv_name_base + '2a')(input_tensor)
-    x = FixedBatchNormalization(trainable=False,axis=bn_axis, name=bn_name_base + '2a')(x)
-    x = Activation('relu')(x)
-
-    x = Convolution2D(nb_filter2, kernel_size, kernel_size, border_mode='same', name=conv_name_base + '2b')(x)
-    x = FixedBatchNormalization(trainable=False,axis=bn_axis, name=bn_name_base + '2b')(x)
-    x = Activation('relu')(x)
-
-    x = Convolution2D(nb_filter3, 1, 1, name=conv_name_base + '2c')(x)
-    x = FixedBatchNormalization(trainable=False,axis=bn_axis, name=bn_name_base + '2c')(x)
-
-    shortcut = Convolution2D(nb_filter3, 1, 1, subsample=strides, name=conv_name_base + '1')(input_tensor)
     shortcut = FixedBatchNormalization(trainable=False,axis=bn_axis, name=bn_name_base + '1')(shortcut)
->>>>>>> 25a5443d
 
     x = merge([x, shortcut], mode='sum')
     x = Activation('relu')(x)
@@ -255,45 +144,27 @@
     conv_name_base = 'res' + str(stage) + block + '_branch'
     bn_name_base = 'bn' + str(stage) + block + '_branch'
 
-<<<<<<< HEAD
-    x = TimeDistributed(Convolution2D(nb_filter1, 1, 1, subsample=strides, trainable=trainable), name=conv_name_base + '2a', trainable=trainable)(input_tensor)
-    #x = BatchNormalization(axis=bn_axis+1, mode=bn_mode, name=bn_name_base + '2a')(x)
+    x = TimeDistributed(Convolution2D(nb_filter1, 1, 1, subsample=strides, trainable=trainable), name=conv_name_base + '2a')(input_tensor)
+    x = TimeDistributed(FixedBatchNormalization(trainable=False,axis=bn_axis), name=bn_name_base + '2a')(x)
 
     x = Activation('relu')(x)
 
     x = TimeDistributed(Convolution2D(nb_filter2, kernel_size, kernel_size, border_mode='same', trainable=trainable), name=conv_name_base + '2b')(x)
-    #x = BatchNormalization(axis=bn_axis+1, mode=bn_mode, name=bn_name_base + '2b')(x)
-
-    x = Activation('relu')(x)
-
-    x = TimeDistributed(Convolution2D(nb_filter3, 1, 1, trainable=trainable), name=conv_name_base + '2c')(x)
-    #x = BatchNormalization(axis=bn_axis+1, mode=bn_mode, name=bn_name_base + '2c')(x)
+    x = TimeDistributed(FixedBatchNormalization(trainable=False,axis=bn_axis), name=bn_name_base + '2b')(x)
+
+    x = Activation('relu')(x)
+
+    x = TimeDistributed(Convolution2D(nb_filter3, 1, 1), name=conv_name_base + '2c', trainable=trainable)(x)
+    x = TimeDistributed(FixedBatchNormalization(trainable=False,axis=bn_axis), name=bn_name_base + '2c')(x)
 
     shortcut = TimeDistributed(Convolution2D(nb_filter3, 1, 1, subsample=strides, trainable=trainable), name=conv_name_base + '1')(input_tensor)
-    #shortcut = BatchNormalization(axis=bn_axis+1, mode=bn_mode, name=bn_name_base + '1')(shortcut)
-=======
-    x = TimeDistributed(Convolution2D(nb_filter1, 1, 1, subsample=strides), name=conv_name_base + '2a')(input_tensor)
-    x = TimeDistributed(FixedBatchNormalization(trainable=False,axis=bn_axis), name=bn_name_base + '2a')(x)
-
-    x = Activation('relu')(x)
-
-    x = TimeDistributed(Convolution2D(nb_filter2, kernel_size, kernel_size, border_mode='same'), name=conv_name_base + '2b')(x)
-    x = TimeDistributed(FixedBatchNormalization(trainable=False,axis=bn_axis), name=bn_name_base + '2b')(x)
-
-    x = Activation('relu')(x)
-
-    x = TimeDistributed(Convolution2D(nb_filter3, 1, 1), name=conv_name_base + '2c')(x)
-    x = TimeDistributed(FixedBatchNormalization(trainable=False,axis=bn_axis), name=bn_name_base + '2c')(x)
-
-    shortcut = TimeDistributed(Convolution2D(nb_filter3, 1, 1, subsample=strides), name=conv_name_base + '1')(input_tensor)
     shortcut = TimeDistributed(FixedBatchNormalization(trainable=False,axis=bn_axis), name=bn_name_base + '1')(shortcut)
->>>>>>> 25a5443d
 
     x = merge([x, shortcut], mode='sum')
     x = Activation('relu')(x)
     return x
 
-def resnet_base(input_tensor=None):
+def resnet_base(input_tensor=None, trainable = False):
 
     # Determine proper input shape
     if K.image_dim_ordering() == 'th':
@@ -315,45 +186,33 @@
         bn_axis = 1
 
     x = ZeroPadding2D((3, 3))(img_input)
-<<<<<<< HEAD
-    x = Convolution2D(64, 7, 7, subsample=(2, 2), name='conv1', trainable = False)(x)
-    x = BatchNormalization(axis=bn_axis, mode=bn_mode, name='bn_conv1')(x)
+
+    x = Convolution2D(64, 7, 7, subsample=(2, 2), name='conv1', trainable = trainable)(x)
+    x = FixedBatchNormalization(trainable=False,axis=bn_axis, name='bn_conv1')(x)
     x = Activation('relu')(x)
     x = MaxPooling2D((3, 3), strides=(2, 2))(x)
 
-    #(input_length - filter_size + stride) // stride
-
-    x = conv_block(x, 3, [64, 64, 256], stage=2, block='a', strides=(1, 1), trainable = False)
-    x = identity_block(x, 3, [64, 64, 256], stage=2, block='b', trainable = False)
-    x = identity_block(x, 3, [64, 64, 256], stage=2, block='c', trainable = False)
-=======
-    x = Convolution2D(64, 7, 7, subsample=(2, 2), name='conv1')(x)
-    x = FixedBatchNormalization(trainable=False,axis=bn_axis, name='bn_conv1')(x)
-    x = Activation('relu')(x)
-    x = MaxPooling2D((3, 3), strides=(2, 2))(x)
-
-    x = conv_block(x, 3, [64, 64, 256], stage=2, block='a', strides=(1, 1))
-    x = identity_block(x, 3, [64, 64, 256], stage=2, block='b')
-    x = identity_block(x, 3, [64, 64, 256], stage=2, block='c')
->>>>>>> 25a5443d
-
-    x = conv_block(x, 3, [128, 128, 512], stage=3, block='a', trainable = False)
-    x = identity_block(x, 3, [128, 128, 512], stage=3, block='b', trainable = False)
-    x = identity_block(x, 3, [128, 128, 512], stage=3, block='c', trainable = False)
-    x = identity_block(x, 3, [128, 128, 512], stage=3, block='d', trainable = False)
-
-    x = conv_block(x, 3, [256, 256, 1024], stage=4, block='a', trainable = False)
-    x = identity_block(x, 3, [256, 256, 1024], stage=4, block='b', trainable = False)
-    x = identity_block(x, 3, [256, 256, 1024], stage=4, block='c', trainable = False)
-    x = identity_block(x, 3, [256, 256, 1024], stage=4, block='d', trainable = False)
-    x = identity_block(x, 3, [256, 256, 1024], stage=4, block='e', trainable = False)
-    x = identity_block(x, 3, [256, 256, 1024], stage=4, block='f', trainable = False)
-
-    return x
-
-def classifier_layers(x):
-    x = conv_block_td(x, 3, [512, 512, 2048], stage=5, block='a', strides=(1, 1), trainable=False)
-    x = identity_block_td(x, 3, [512, 512, 2048], stage=5, block='b', trainable=False)
+    x = conv_block(x, 3, [64, 64, 256], stage=2, block='a', strides=(1, 1), trainable = trainable)
+    x = identity_block(x, 3, [64, 64, 256], stage=2, block='b', trainable = trainable)
+    x = identity_block(x, 3, [64, 64, 256], stage=2, block='c', trainable = trainable)
+
+    x = conv_block(x, 3, [128, 128, 512], stage=3, block='a', trainable = trainable)
+    x = identity_block(x, 3, [128, 128, 512], stage=3, block='b', trainable = trainable)
+    x = identity_block(x, 3, [128, 128, 512], stage=3, block='c', trainable = trainable)
+    x = identity_block(x, 3, [128, 128, 512], stage=3, block='d', trainable = trainable)
+
+    x = conv_block(x, 3, [256, 256, 1024], stage=4, block='a', trainable = trainable)
+    x = identity_block(x, 3, [256, 256, 1024], stage=4, block='b', trainable = trainable)
+    x = identity_block(x, 3, [256, 256, 1024], stage=4, block='c', trainable = trainable)
+    x = identity_block(x, 3, [256, 256, 1024], stage=4, block='d', trainable = trainable)
+    x = identity_block(x, 3, [256, 256, 1024], stage=4, block='e', trainable = trainable)
+    x = identity_block(x, 3, [256, 256, 1024], stage=4, block='f', trainable = trainable)
+
+    return x
+
+def classifier_layers(x, trainable=False):
+    x = conv_block_td(x, 3, [512, 512, 2048], stage=5, block='a', strides=(1, 1), trainable=trainable)
+    x = identity_block_td(x, 3, [512, 512, 2048], stage=5, block='b', trainable=trainable)
     x = identity_block_td(x, 3, [512, 512, 2048], stage=5, block='c', trainable=True)
 
     x = TimeDistributed(AveragePooling2D((7, 7)), name='avg_pool')(x)
