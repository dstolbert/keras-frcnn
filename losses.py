from keras import backend as K
<<<<<<< HEAD
from config import Config

C = Config()

#num_anchors = 9
num_anchors = len(C.anchor_box_scales)*len(C.anchor_box_ratios)
=======
from keras.objectives import categorical_crossentropy, mean_squared_error
num_anchors = 9
>>>>>>> 0ad73b1d

lambda_rpn_class = 10.0
lambda_rpn_regr = 10.0

def rpn_loss_regr(y_true, y_pred):
	x = y_true[:, 4 * num_anchors:, :, :] - y_pred
	x_abs = K.abs(x)
	x_bool = K.lesser_equal(x_abs, 1.0)
	return lambda_rpn_regr * K.sum(
		y_true[:, :4 * num_anchors, :, :] * (x_bool * (0.5 * x * x) + (1 - x_bool) * (x_abs - 0.5))) / 256.

def rpn_loss_cls(y_true, y_pred):
	return lambda_rpn_class * K.sum(y_true[:, :num_anchors, :, :] * K.binary_crossentropy(y_pred[:, :, :, :], y_true[:, num_anchors:, :, :])) / 256.0

def class_loss_regr(y_true,y_pred):
	return mean_squared_error(y_true,y_pred)

def class_loss_cls(y_true,y_pred):
	return categorical_crossentropy(y_true,y_pred)<|MERGE_RESOLUTION|>--- conflicted
+++ resolved
@@ -1,15 +1,10 @@
 from keras import backend as K
-<<<<<<< HEAD
 from config import Config
+from keras.objectives import categorical_crossentropy, mean_squared_error
 
 C = Config()
 
-#num_anchors = 9
 num_anchors = len(C.anchor_box_scales)*len(C.anchor_box_ratios)
-=======
-from keras.objectives import categorical_crossentropy, mean_squared_error
-num_anchors = 9
->>>>>>> 0ad73b1d
 
 lambda_rpn_class = 10.0
 lambda_rpn_regr = 10.0
