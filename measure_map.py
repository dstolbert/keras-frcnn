import os
import cv2
import numpy as np
import sys
import pickle
from optparse import OptionParser
import time
import re
from keras_frcnn import config
import keras_frcnn.resnet as nn
from keras import backend as K
from keras.layers import Input
from keras.models import Model
from keras_frcnn import roi_helpers
from keras_frcnn import data_generators
from sklearn.metrics import average_precision_score


def get_map(pred, gt, f):
	T = {}
	P = {}
	iou_result = 0
	fx, fy = f

	for bbox in gt:
		bbox['bbox_matched'] = False

	pred_probs = np.array([s['prob'] for s in pred])
	print(pred)
	print(pred_probs)
	box_idx_sorted_by_prob = np.argsort(pred_probs)[::-1]

	for box_idx in box_idx_sorted_by_prob:
		pred_box = pred[box_idx]
		pred_class = pred_box['class']
		pred_x1 = pred_box['x1']
		pred_x2 = pred_box['x2']
		pred_y1 = pred_box['y1']
		pred_y2 = pred_box['y2']
		pred_prob = pred_box['prob']
		if pred_class not in P:
			P[pred_class] = []
			T[pred_class] = []
		P[pred_class].append(pred_prob)
		found_match = False

		for gt_box in gt:
			gt_class = gt_box['class']
			gt_x1 = gt_box['x1']/fx
			gt_x2 = gt_box['x2']/fx
			gt_y1 = gt_box['y1']/fy
			gt_y2 = gt_box['y2']/fy
			gt_seen = gt_box['bbox_matched']
			if gt_class != pred_class:
				continue
			if gt_seen:
				continue
			iou = 0
			iou = data_generators.iou((pred_x1, pred_y1, pred_x2, pred_y2), (gt_x1, gt_y1, gt_x2, gt_y2))
			iou_result += iou
			print('IoU = ' + str(iou))
			if iou >= 0.5:
				found_match = True
				gt_box['bbox_matched'] = True
				break
			else:
				continue

		T[pred_class].append(int(found_match))
	for gt_box in gt:
		if not gt_box['bbox_matched']: # and not gt_box['difficult']:
			if gt_box['class'] not in P:
				P[gt_box['class']] = []
				T[gt_box['class']] = []

			T[gt_box['class']].append(1)
			P[gt_box['class']].append(0)

	#import pdb
	#pdb.set_trace()
	return T, P, iou_result

sys.setrecursionlimit(40000)

parser = OptionParser()

parser.add_option("-p", "--path", dest="test_path", help="Path to test data.")
parser.add_option("-n", "--num_rois", dest="num_rois",
				help="Number of ROIs per iteration. Higher means more memory use.", default=32)
parser.add_option("--config_filename", dest="config_filename", help=
				"Location to read the metadata related to the training (generated when training).",
				default="config.pickle")
parser.add_option("-o", "--parser", dest="parser", help="Parser to use. One of simple or pascal_voc",
				default="pascal_voc"),
parser.add_option("-i", "--output_model_number", dest="model_iter", help="Models of Epoch step to use. Type this with leading spaces for the hdf5 files!"),

(options, args) = parser.parse_args()

if not options.test_path:   # if filename is not given
	parser.error('Error: path to test data must be specified. Pass --path to command line')


if options.parser == 'pascal_voc':
	from keras_frcnn.pascal_voc_parser import get_data
elif options.parser == 'simple':
	from keras_frcnn.simple_parser import get_data
else:
	raise ValueError("Command line option parser must be one of 'pascal_voc' or 'simple'")

config_output_filename = options.config_filename

with open(config_output_filename, 'rb') as f_in:
	C = pickle.load(f_in)

if options.model_iter is not None:
	x = re.match("^(.+)(\.hdf5)$", C.model_path)
	C.model_path = x.group(1) + "_" + options.model_iter + x.group(2)

# turn off any data augmentation at test time
C.use_horizontal_flips = False
C.use_vertical_flips = False
C.rot_90 = False

img_path = options.test_path


def format_img(img, C):
	img_min_side = float(C.im_size)
	(height,width,_) = img.shape
	
	if width <= height:
		f = img_min_side/width
		new_height = int(f * height)
		new_width = int(img_min_side)
	else:
		f = img_min_side/height
		new_width = int(f * width)
		new_height = int(img_min_side)
	fx = width/float(new_width)
	fy = height/float(new_height)
	img = cv2.resize(img, (new_width, new_height), interpolation=cv2.INTER_CUBIC)
	img = img[:, :, (2, 1, 0)]
	img = img.astype(np.float32)
	img[:, :, 0] -= C.img_channel_mean[0]
	img[:, :, 1] -= C.img_channel_mean[1]
	img[:, :, 2] -= C.img_channel_mean[2]
	img /= C.img_scaling_factor
	img = np.transpose(img, (2, 0, 1))
	img = np.expand_dims(img, axis=0)
	return img, fx, fy


class_mapping = C.class_mapping

if 'bg' not in class_mapping:
	class_mapping['bg'] = len(class_mapping)

class_mapping = {v: k for k, v in class_mapping.items()}
print(class_mapping)
class_to_color = {class_mapping[v]: np.random.randint(0, 255, 3) for v in class_mapping}
C.num_rois = int(options.num_rois)

if K.common.image_dim_ordering() == 'th':
	input_shape_img = (3, None, None)
	input_shape_features = (1024, None, None)
else:
	input_shape_img = (None, None, 3)
	input_shape_features = (None, None, 1024)


img_input = Input(shape=input_shape_img)
roi_input = Input(shape=(C.num_rois, 4))
feature_map_input = Input(shape=input_shape_features)

# define the base network (resnet here, can be VGG, Inception, etc)
shared_layers = nn.nn_base(img_input, trainable=True)

# define the RPN, built on the base layers
num_anchors = len(C.anchor_box_scales) * len(C.anchor_box_ratios)
rpn_layers = nn.rpn(shared_layers, num_anchors)

classifier = nn.classifier(feature_map_input, roi_input, C.num_rois, nb_classes=len(class_mapping), trainable=True)

model_rpn = Model(img_input, rpn_layers)
model_classifier_only = Model([feature_map_input, roi_input], classifier)

model_classifier = Model([feature_map_input, roi_input], classifier)

model_rpn.load_weights(C.model_path, by_name=True)
model_classifier.load_weights(C.model_path, by_name=True)

model_rpn.compile(optimizer='sgd', loss='mse')
model_classifier.compile(optimizer='sgd', loss='mse')

test_imgs, _, _ = get_data(options.test_path)
#test_imgs = [s for s in all_imgs if s['imageset'] == 'test']
begin = time.time()
T = {}
P = {}
iou_result = 0
for idx, img_data in enumerate(test_imgs):
	print('{}/{}'.format(idx + 1,len(test_imgs)))
	st = time.time()
	filepath = img_data['filepath']

	img = cv2.imread(filepath)

	X, fx, fy = format_img(img, C)

	if K.common.image_dim_ordering() == 'tf':
		X = np.transpose(X, (0, 2, 3, 1))

	# get the feature maps and output from the RPN
	[Y1, Y2, F] = model_rpn.predict(X)

<<<<<<< HEAD
	R = roi_helpers.rpn_to_roi(Y1, Y2, C, K.image_dim_ordering(), overlap_thresh=0.5)
=======
	R = roi_helpers.rpn_to_roi(Y1, Y2, C, K.common.image_dim_ordering(), overlap_thresh=0.7)
>>>>>>> fc14a33e

	# convert from (x1,y1,x2,y2) to (x,y,w,h)
	R[:, 2] -= R[:, 0]
	R[:, 3] -= R[:, 1]

	# apply the spatial pyramid pooling to the proposed regions
	bboxes = {}
	probs = {}

	for jk in range(R.shape[0] // C.num_rois + 1):
		ROIs = np.expand_dims(R[C.num_rois * jk:C.num_rois * (jk + 1), :], axis=0)
		if ROIs.shape[1] == 0:
			break

		if jk == R.shape[0] // C.num_rois:
			# pad R
			curr_shape = ROIs.shape
			target_shape = (curr_shape[0], C.num_rois, curr_shape[2])
			ROIs_padded = np.zeros(target_shape).astype(ROIs.dtype)
			ROIs_padded[:, :curr_shape[1], :] = ROIs
			ROIs_padded[0, curr_shape[1]:, :] = ROIs[0, 0, :]
			ROIs = ROIs_padded

		[P_cls, P_regr] = model_classifier_only.predict([F, ROIs])

		for ii in range(P_cls.shape[1]):

			if np.argmax(P_cls[0, ii, :]) == (P_cls.shape[2] - 1):
				continue

			cls_name = class_mapping[np.argmax(P_cls[0, ii, :])]

			if cls_name not in bboxes:
				bboxes[cls_name] = []
				probs[cls_name] = []

			(x, y, w, h) = ROIs[0, ii, :]

			cls_num = np.argmax(P_cls[0, ii, :])
			try:
				(tx, ty, tw, th) = P_regr[0, ii, 4 * cls_num:4 * (cls_num + 1)]
				tx /= C.classifier_regr_std[0]
				ty /= C.classifier_regr_std[1]
				tw /= C.classifier_regr_std[2]
				th /= C.classifier_regr_std[3]
				x, y, w, h = roi_helpers.apply_regr(x, y, w, h, tx, ty, tw, th)
			except:
				pass
			bboxes[cls_name].append([16 * x, 16 * y, 16 * (x + w), 16 * (y + h)])
			probs[cls_name].append(np.max(P_cls[0, ii, :]))

	all_dets = []

	for key in bboxes:
		bbox = np.array(bboxes[key])

		new_boxes, new_probs = roi_helpers.non_max_suppression_fast(bbox, np.array(probs[key]), overlap_thresh=0.5)
		for jk in range(new_boxes.shape[0]):
			(x1, y1, x2, y2) = new_boxes[jk, :]
			det = {'x1': x1, 'x2': x2, 'y1': y1, 'y2': y2, 'class': key, 'prob': new_probs[jk]}
			all_dets.append(det)


	print('Elapsed time = {}'.format(time.time() - st))
	t, p, iou = get_map(all_dets, img_data['bboxes'], (fx, fy))
	iou_result += iou
	for key in t.keys():
		if key not in T:
			T[key] = []
			P[key] = []
		T[key].extend(t[key])
		P[key].extend(p[key])
	all_aps = []
	for key in T.keys():
		ap = average_precision_score(T[key], P[key])
		print('{} AP: {}'.format(key, ap))
		all_aps.append(ap)
	print('mAP = {}'.format(np.mean(np.array(all_aps))))
	
	#print(T)
	#print(P)
print('Completely Elapsed time = {}'.format(time.time() - begin))
print('IoU@0.50 = ' + str(iou_result/len(test_imgs)))<|MERGE_RESOLUTION|>--- conflicted
+++ resolved
@@ -213,11 +213,9 @@
 	# get the feature maps and output from the RPN
 	[Y1, Y2, F] = model_rpn.predict(X)
 
-<<<<<<< HEAD
+
 	R = roi_helpers.rpn_to_roi(Y1, Y2, C, K.image_dim_ordering(), overlap_thresh=0.5)
-=======
-	R = roi_helpers.rpn_to_roi(Y1, Y2, C, K.common.image_dim_ordering(), overlap_thresh=0.7)
->>>>>>> fc14a33e
+
 
 	# convert from (x1,y1,x2,y2) to (x,y,w,h)
 	R[:, 2] -= R[:, 0]
