--- conflicted
+++ resolved
@@ -10,16 +10,11 @@
 C.num_rois = 8
 
 
-<<<<<<< HEAD
+
 from keras_frcnn.pascal_voc_parser import get_data
 
 all_imgs,classes_count,class_mapping = get_data(sys.argv[1])
-=======
-#import pascal_voc_parser as parser
-import keras_frcnn.simple_parser as parser
 
-all_imgs,classes_count,class_mapping = parser.get_data(sys.argv[1])
->>>>>>> f61076f8
 
 if 'bg' not in classes_count:
 	classes_count['bg'] = 0
@@ -87,7 +82,7 @@
 
 optimizer = Adam(1e-6)
 model.compile(optimizer=optimizer, loss=[losses.rpn_loss_cls(num_anchors), losses.rpn_loss_regr(num_anchors), losses.class_loss_cls, losses.class_loss_regr(C.num_rois)])
-<<<<<<< HEAD
+
 
 nb_epochs = 50
 
@@ -99,109 +94,3 @@
 print 'Starting training'
 
 model.fit_generator(data_gen_train, samples_per_epoch=train_samples_per_epoch, nb_epoch= nb_epochs, validation_data=data_gen_val, nb_val_samples=nb_val_samples, callbacks=callbacks, max_q_size=10, nb_worker=1)
-
-
-'''
-import random
-import pprint
-import sys
-import json
-import config
-
-sys.setrecursionlimit(40000)
-
-C = config.Config()
-C.num_rois = 8
-
-
-import parser
-all_imgs,classes_count,class_mapping = parser.get_data(sys.argv[1])
-
-
-with open('classes.json', 'w') as class_data_json:
-    json.dump(class_mapping, class_data_json)
-
-inv_map = {v: k for k, v in class_mapping.iteritems()}
-
-pprint.pprint(classes_count)
-
-random.shuffle(all_imgs)
-
-num_imgs = len(all_imgs)
-
-train_imgs = [s for s in all_imgs if s['imageset'] == 'trainval']
-val_imgs = [s for s in all_imgs if s['imageset'] == 'test']
-
-print('Num train samples {}'.format(len(train_imgs)))
-print('Num val samples {}'.format(len(val_imgs)))
-
-
-
-#import resnet
-import darknet as basenet
-from keras import backend as K
-from keras.optimizers import Adam, SGD
-from keras.layers import Input
-from keras.callbacks import  ModelCheckpoint
-from keras.models import Model
-from keras.callbacks import EarlyStopping, ModelCheckpoint
-import losses
-
-if K.image_dim_ordering() == 'th':
-	input_shape_img = (3, None, None)
-else:
-	input_shape_img = (None, None, 3)
-
-img_input = Input(shape=input_shape_img)
-
-roi_input = Input(shape=(C.num_rois, 4))
-
-# define the base network (resnet here, can be VGG, Inception, etc)
-shared_layers = basenet.darknet_base(img_input)
-
-# define the RPN, built on the base layers
-num_anchors = len(C.anchor_box_scales) * len(C.anchor_box_ratios)
-rpn = basenet.rpn(shared_layers,num_anchors)
-
-# the classifier is build on top of the base layers + the ROI pooling layer + extra layers
-classifier = basenet.classifier(shared_layers, roi_input, C.num_rois, nb_classes=len(classes_count)+1)
-
-# define the full model
-model = Model([img_input, roi_input], rpn + classifier)
-
-try:
-	print 'loading weights from ', C.base_net_weights
-	model.load_weights(C.base_net_weights, by_name=True)
-except:
-	print('Could not load pretrained model weights')
-
-
-
-
-optimizer = Adam(1e-5)
-model.compile(optimizer=optimizer, loss=[losses.rpn_loss_cls, losses.rpn_loss_regr, losses.class_loss_cls, losses.class_loss_regr])
-
-
-=======
->>>>>>> f61076f8
-
-nb_epochs = 50
-
-
-import data_generators
-
-data_gen_train = data_generators.get_anchor_gt(train_imgs,class_mapping,classes_count,C,mode='train')
-data_gen_val = data_generators.get_anchor_gt(val_imgs,class_mapping,classes_count,C,mode='train')
-
-
-
-
-callbacks = [EarlyStopping(monitor='val_loss', patience=2, verbose=0),
-				ModelCheckpoint(C.model_path, monitor='val_loss', save_best_only=True, verbose=0)]
-train_samples_per_epoch = 2000 #len(train_imgs)
-nb_val_samples = 500 # len(val_imgs),
-
-print 'Starting training'
-
-model.fit_generator(data_gen_train, samples_per_epoch=train_samples_per_epoch, nb_epoch= nb_epochs, validation_data=data_gen_val, nb_val_samples=nb_val_samples, callbacks=callbacks, max_q_size=10, nb_worker=1)
-'''
